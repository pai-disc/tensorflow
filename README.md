<div align="center">
  <img src="https://www.tensorflow.org/images/tf_logo_transp.png"><br><br>
</div>

-----------------


| **`Documentation`** |
|-----------------|
| [![Documentation](https://img.shields.io/badge/api-reference-blue.svg)](https://www.tensorflow.org/api_docs/) |

**TensorFlow** is an open source software library for numerical computation
using data flow graphs. The graph nodes represent mathematical operations, while
the graph edges represent the multidimensional data arrays (tensors) that flow
<<<<<<< HEAD
between them.  This flexible architecture enables you to deploy computation to one
or more CPUs or GPUs in a desktop, server, or mobile device without rewriting
code.  TensorFlow also includes [TensorBoard](https://github.com/tensorflow/tensorboard),
a data visualization toolkit.
=======
between them. This flexible architecture enables you to deploy computation to
one or more CPUs or GPUs in a desktop, server, or mobile device without
rewriting code. TensorFlow also includes
[TensorBoard](https://github.com/tensorflow/tensorboard), a data visualization
toolkit.
>>>>>>> cdfa6f23

TensorFlow was originally developed by researchers and engineers
working on the Google Brain team within Google's Machine Intelligence Research
organization for the purposes of conducting machine learning and deep neural
networks research.  The system is general enough to be applicable in a wide
variety of other domains, as well.

TensorFlow provides stable Python API and C APIs as well as without API backwards compatibility guarantee like C++, Go, Java, JavaScript and Swift.

Keep up to date with release announcements and security updates by
subscribing to
[announce@tensorflow.org](https://groups.google.com/a/tensorflow.org/forum/#!forum/announce).

## Installation

To install the current release for CPU-only:

```
pip install tensorflow
```

Use the GPU package for CUDA-enabled GPU cards:

```
pip install tensorflow-gpu
```

*See [Installing TensorFlow](https://www.tensorflow.org/install) for detailed
instructions, and how to build from source.*

People who are a little more adventurous can also try our nightly binaries:

**Nightly pip packages**
* We are pleased to announce that TensorFlow now offers nightly pip packages
under the [tf-nightly](https://pypi.python.org/pypi/tf-nightly) and
[tf-nightly-gpu](https://pypi.python.org/pypi/tf-nightly-gpu) project on pypi.
Simply run `pip install tf-nightly` or `pip install tf-nightly-gpu` in a clean
environment to install the nightly TensorFlow build. We support CPU and GPU
packages on Linux, Mac, and Windows.


#### *Try your first TensorFlow program*
```shell
$ python
```
```python
>>> import tensorflow as tf
>>> tf.enable_eager_execution()
>>> tf.add(1, 2)
3
>>> hello = tf.constant('Hello, TensorFlow!')
>>> hello.numpy()
'Hello, TensorFlow!'
```
Learn more examples about how to do specific tasks in TensorFlow at the [tutorials page of tensorflow.org](https://www.tensorflow.org/tutorials/).

## Contribution guidelines

**If you want to contribute to TensorFlow, be sure to review the [contribution
guidelines](CONTRIBUTING.md). This project adheres to TensorFlow's
[code of conduct](CODE_OF_CONDUCT.md). By participating, you are expected to
uphold this code.**

**We use [GitHub issues](https://github.com/tensorflow/tensorflow/issues) for
tracking requests and bugs, so please see
[TensorFlow Discuss](https://groups.google.com/a/tensorflow.org/forum/#!forum/discuss)
for general questions and discussion, and please direct specific questions to
[Stack Overflow](https://stackoverflow.com/questions/tagged/tensorflow).**

The TensorFlow project strives to abide by generally accepted best practices in open-source software development:

[![CII Best Practices](https://bestpractices.coreinfrastructure.org/projects/1486/badge)](https://bestpractices.coreinfrastructure.org/projects/1486)


## Continuous build status

### Official Builds

| Build Type      | Status | Artifacts |
| ---             | ---    | ---       |
| **Linux CPU**   | [![Status](https://storage.googleapis.com/tensorflow-kokoro-build-badges/ubuntu-cc.svg)](https://storage.googleapis.com/tensorflow-kokoro-build-badges/ubuntu-cc.html) | [pypi](https://pypi.org/project/tf-nightly/) |
| **Linux GPU**   | [![Status](https://storage.googleapis.com/tensorflow-kokoro-build-badges/ubuntu-gpu-py3.svg)](https://storage.googleapis.com/tensorflow-kokoro-build-badges/ubuntu-gpu-py3.html) | [pypi](https://pypi.org/project/tf-nightly-gpu/) |
| **Linux XLA**   | [![Status](https://storage.googleapis.com/tensorflow-kokoro-build-badges/ubuntu-xla.svg)](https://storage.googleapis.com/tensorflow-kokoro-build-badges/ubuntu-xla.html) | TBA |
| **MacOS**       | [![Status](https://storage.googleapis.com/tensorflow-kokoro-build-badges/macos-py2-cc.svg)](https://storage.googleapis.com/tensorflow-kokoro-build-badges/macos-py2-cc.html) | [pypi](https://pypi.org/project/tf-nightly/) |
| **Windows CPU** | [![Status](https://storage.googleapis.com/tensorflow-kokoro-build-badges/windows-cpu.svg)](https://storage.googleapis.com/tensorflow-kokoro-build-badges/windows-cpu.html) | [pypi](https://pypi.org/project/tf-nightly/) |
| **Windows GPU** | [![Status](https://storage.googleapis.com/tensorflow-kokoro-build-badges/windows-gpu.svg)](https://storage.googleapis.com/tensorflow-kokoro-build-badges/windows-gpu.html) | [pypi](https://pypi.org/project/tf-nightly-gpu/) |
| **Android**     | [![Status](https://storage.googleapis.com/tensorflow-kokoro-build-badges/android.svg)](https://storage.googleapis.com/tensorflow-kokoro-build-badges/android.html) | [![Download](https://api.bintray.com/packages/google/tensorflow/tensorflow/images/download.svg)](https://bintray.com/google/tensorflow/tensorflow/_latestVersion) |
| **Raspberry Pi 0 and 1** | [![Status](https://storage.googleapis.com/tensorflow-kokoro-build-badges/rpi01-py2.svg)](https://storage.googleapis.com/tensorflow-kokoro-build-badges/rpi01-py2.html) [![Status](https://storage.googleapis.com/tensorflow-kokoro-build-badges/rpi01-py3.svg)](https://storage.googleapis.com/tensorflow-kokoro-build-badges/rpi01-py3.html) | [Py2](https://storage.googleapis.com/tensorflow-nightly/tensorflow-1.10.0-cp27-none-linux_armv6l.whl) [Py3](https://storage.googleapis.com/tensorflow-nightly/tensorflow-1.10.0-cp34-none-linux_armv6l.whl) |
| **Raspberry Pi 2 and 3** | [![Status](https://storage.googleapis.com/tensorflow-kokoro-build-badges/rpi23-py2.svg)](https://storage.googleapis.com/tensorflow-kokoro-build-badges/rpi23-py2.html) [![Status](https://storage.googleapis.com/tensorflow-kokoro-build-badges/rpi23-py3.svg)](https://storage.googleapis.com/tensorflow-kokoro-build-badges/rpi23-py3.html) | [Py2](https://storage.googleapis.com/tensorflow-nightly/tensorflow-1.10.0-cp27-none-linux_armv7l.whl) [Py3](https://storage.googleapis.com/tensorflow-nightly/tensorflow-1.10.0-cp34-none-linux_armv7l.whl) |


### Community Supported Builds

Build Type                                                                                                                                                                                      | Status                                                                                                                                                                                   | Artifacts
----------------------------------------------------------------------------------------------------------------------------------------------------------------------------------------------- | ---------------------------------------------------------------------------------------------------------------------------------------------------------------------------------------- | ---------
**IBM s390x**                                                                                                                                                                                   | [![Build Status](http://ibmz-ci.osuosl.org/job/TensorFlow_IBMZ_CI/badge/icon)](http://ibmz-ci.osuosl.org/job/TensorFlow_IBMZ_CI/)                                                        | TBA
<<<<<<< HEAD
**IBM ppc64le CPU**                                                                                                                                                                             | [![Build Status](http://powerci.osuosl.org/job/TensorFlow_PPC64LE_CPU_Build/badge/icon)](http://powerci.osuosl.org/job/TensorFlow_PPC64LE_CPU_Build/)                                      | TBA
=======
**IBM ppc64le CPU**                                                                                                                                                                             | [![Build Status](http://powerci.osuosl.org/job/TensorFlow_PPC64LE_CPU_Build/badge/icon)](http://powerci.osuosl.org/job/TensorFlow_PPC64LE_CPU_Build/)                                    | TBA
>>>>>>> cdfa6f23
**IBM ppc64le GPU** Nightly                                                                                                                                                                     | [![Build Status](https://powerci.osuosl.org/job/TensorFlow_PPC64LE_GPU_Nightly_Artifact/badge/icon)](https://powerci.osuosl.org/job/TensorFlow_PPC64LE_GPU_Nightly_Artifact/)            | [Nightly](https://powerci.osuosl.org/job/TensorFlow_PPC64LE_GPU_Nightly_Artifact/)
**IBM ppc64le GPU** Stable Release                                                                                                                                                              | [![Build Status](https://powerci.osuosl.org/job/TensorFlow_PPC64LE_GPU_Release_Build/badge/icon)](https://powerci.osuosl.org/job/TensorFlow_PPC64LE_GPU_Release_Build/)                  | [Release](https://powerci.osuosl.org/job/TensorFlow_PPC64LE_GPU_Release_Build/)
**Linux CPU with Intel® MKL-DNN** Nightly                                                                                                                                                       | [![Build Status](https://tensorflow-ci.intel.com/job/tensorflow-mkl-linux-cpu/badge/icon)](https://tensorflow-ci.intel.com/job/tensorflow-mkl-linux-cpu/)                                | [Nightly](https://tensorflow-ci.intel.com/job/tensorflow-mkl-build-whl-nightly/)
**Linux CPU with Intel® MKL-DNN** Python 2.7<br> **Linux CPU with Intel® MKL-DNN** Python 3.4<br> **Linux CPU with Intel® MKL-DNN** Python 3.5<br> **Linux CPU with Intel® MKL-DNN** Python 3.6 | [![Build Status](https://tensorflow-ci.intel.com/job/tensorflow-mkl-build-release-whl/badge/icon)](https://tensorflow-ci.intel.com/job/tensorflow-mkl-build-release-whl/lastStableBuild) | [1.11.0 py2.7](https://storage.googleapis.com/intel-optimized-tensorflow/tensorflow-1.11.0-cp27-cp27mu-linux_x86_64.whl)<br>[1.11.0 py3.4](https://storage.googleapis.com/intel-optimized-tensorflow/tensorflow-1.11.0-cp34-cp34m-linux_x86_64.whl)<br>[1.11.0 py3.5](https://storage.googleapis.com/intel-optimized-tensorflow/tensorflow-1.11.0-cp35-cp35m-linux_x86_64.whl)<br>[1.11.0 py3.6](https://storage.googleapis.com/intel-optimized-tensorflow/tensorflow-1.11.0-cp36-cp36m-linux_x86_64.whl)

## For more information
<<<<<<< HEAD
* [TensorFlow Website](https://www.tensorflow.org)
* [TensorFlow Tutorials](https://www.tensorflow.org/tutorials/)
* [TensorFlow Model Zoo](https://github.com/tensorflow/models)
* [TensorFlow Twitter](https://twitter.com/tensorflow)
* [TensorFlow Blog](https://medium.com/tensorflow)
* [TensorFlow Course at Stanford](https://web.stanford.edu/class/cs20si)
* [TensorFlow Roadmap](https://www.tensorflow.org/community/roadmap)
* [TensorFlow White Papers](https://www.tensorflow.org/about/bib)
* [TensorFlow YouTube Channel](https://www.youtube.com/channel/UC0rqucBdTuFTjJiefW5t-IQ)
* [TensorFlow Visualization Toolkit](https://github.com/tensorflow/tensorboard)
=======

*   [TensorFlow Website](https://www.tensorflow.org)
*   [TensorFlow Tutorials](https://www.tensorflow.org/tutorials/)
*   [TensorFlow Model Zoo](https://github.com/tensorflow/models)
*   [TensorFlow Twitter](https://twitter.com/tensorflow)
*   [TensorFlow Blog](https://medium.com/tensorflow)
*   [TensorFlow Course at Stanford](https://web.stanford.edu/class/cs20si)
*   [TensorFlow Roadmap](https://www.tensorflow.org/community/roadmap)
*   [TensorFlow White Papers](https://www.tensorflow.org/about/bib)
*   [TensorFlow YouTube Channel](https://www.youtube.com/channel/UC0rqucBdTuFTjJiefW5t-IQ)
*   [TensorFlow Visualization Toolkit](https://github.com/tensorflow/tensorboard)
>>>>>>> cdfa6f23

Learn more about the TensorFlow community at the [community page of tensorflow.org](https://www.tensorflow.org/community) for a few ways to participate.

## License

[Apache License 2.0](LICENSE)<|MERGE_RESOLUTION|>--- conflicted
+++ resolved
@@ -12,18 +12,11 @@
 **TensorFlow** is an open source software library for numerical computation
 using data flow graphs. The graph nodes represent mathematical operations, while
 the graph edges represent the multidimensional data arrays (tensors) that flow
-<<<<<<< HEAD
-between them.  This flexible architecture enables you to deploy computation to one
-or more CPUs or GPUs in a desktop, server, or mobile device without rewriting
-code.  TensorFlow also includes [TensorBoard](https://github.com/tensorflow/tensorboard),
-a data visualization toolkit.
-=======
 between them. This flexible architecture enables you to deploy computation to
 one or more CPUs or GPUs in a desktop, server, or mobile device without
 rewriting code. TensorFlow also includes
 [TensorBoard](https://github.com/tensorflow/tensorboard), a data visualization
 toolkit.
->>>>>>> cdfa6f23
 
 TensorFlow was originally developed by researchers and engineers
 working on the Google Brain team within Google's Machine Intelligence Research
@@ -120,29 +113,13 @@
 Build Type                                                                                                                                                                                      | Status                                                                                                                                                                                   | Artifacts
 ----------------------------------------------------------------------------------------------------------------------------------------------------------------------------------------------- | ---------------------------------------------------------------------------------------------------------------------------------------------------------------------------------------- | ---------
 **IBM s390x**                                                                                                                                                                                   | [![Build Status](http://ibmz-ci.osuosl.org/job/TensorFlow_IBMZ_CI/badge/icon)](http://ibmz-ci.osuosl.org/job/TensorFlow_IBMZ_CI/)                                                        | TBA
-<<<<<<< HEAD
-**IBM ppc64le CPU**                                                                                                                                                                             | [![Build Status](http://powerci.osuosl.org/job/TensorFlow_PPC64LE_CPU_Build/badge/icon)](http://powerci.osuosl.org/job/TensorFlow_PPC64LE_CPU_Build/)                                      | TBA
-=======
 **IBM ppc64le CPU**                                                                                                                                                                             | [![Build Status](http://powerci.osuosl.org/job/TensorFlow_PPC64LE_CPU_Build/badge/icon)](http://powerci.osuosl.org/job/TensorFlow_PPC64LE_CPU_Build/)                                    | TBA
->>>>>>> cdfa6f23
 **IBM ppc64le GPU** Nightly                                                                                                                                                                     | [![Build Status](https://powerci.osuosl.org/job/TensorFlow_PPC64LE_GPU_Nightly_Artifact/badge/icon)](https://powerci.osuosl.org/job/TensorFlow_PPC64LE_GPU_Nightly_Artifact/)            | [Nightly](https://powerci.osuosl.org/job/TensorFlow_PPC64LE_GPU_Nightly_Artifact/)
 **IBM ppc64le GPU** Stable Release                                                                                                                                                              | [![Build Status](https://powerci.osuosl.org/job/TensorFlow_PPC64LE_GPU_Release_Build/badge/icon)](https://powerci.osuosl.org/job/TensorFlow_PPC64LE_GPU_Release_Build/)                  | [Release](https://powerci.osuosl.org/job/TensorFlow_PPC64LE_GPU_Release_Build/)
 **Linux CPU with Intel® MKL-DNN** Nightly                                                                                                                                                       | [![Build Status](https://tensorflow-ci.intel.com/job/tensorflow-mkl-linux-cpu/badge/icon)](https://tensorflow-ci.intel.com/job/tensorflow-mkl-linux-cpu/)                                | [Nightly](https://tensorflow-ci.intel.com/job/tensorflow-mkl-build-whl-nightly/)
 **Linux CPU with Intel® MKL-DNN** Python 2.7<br> **Linux CPU with Intel® MKL-DNN** Python 3.4<br> **Linux CPU with Intel® MKL-DNN** Python 3.5<br> **Linux CPU with Intel® MKL-DNN** Python 3.6 | [![Build Status](https://tensorflow-ci.intel.com/job/tensorflow-mkl-build-release-whl/badge/icon)](https://tensorflow-ci.intel.com/job/tensorflow-mkl-build-release-whl/lastStableBuild) | [1.11.0 py2.7](https://storage.googleapis.com/intel-optimized-tensorflow/tensorflow-1.11.0-cp27-cp27mu-linux_x86_64.whl)<br>[1.11.0 py3.4](https://storage.googleapis.com/intel-optimized-tensorflow/tensorflow-1.11.0-cp34-cp34m-linux_x86_64.whl)<br>[1.11.0 py3.5](https://storage.googleapis.com/intel-optimized-tensorflow/tensorflow-1.11.0-cp35-cp35m-linux_x86_64.whl)<br>[1.11.0 py3.6](https://storage.googleapis.com/intel-optimized-tensorflow/tensorflow-1.11.0-cp36-cp36m-linux_x86_64.whl)
 
 ## For more information
-<<<<<<< HEAD
-* [TensorFlow Website](https://www.tensorflow.org)
-* [TensorFlow Tutorials](https://www.tensorflow.org/tutorials/)
-* [TensorFlow Model Zoo](https://github.com/tensorflow/models)
-* [TensorFlow Twitter](https://twitter.com/tensorflow)
-* [TensorFlow Blog](https://medium.com/tensorflow)
-* [TensorFlow Course at Stanford](https://web.stanford.edu/class/cs20si)
-* [TensorFlow Roadmap](https://www.tensorflow.org/community/roadmap)
-* [TensorFlow White Papers](https://www.tensorflow.org/about/bib)
-* [TensorFlow YouTube Channel](https://www.youtube.com/channel/UC0rqucBdTuFTjJiefW5t-IQ)
-* [TensorFlow Visualization Toolkit](https://github.com/tensorflow/tensorboard)
-=======
 
 *   [TensorFlow Website](https://www.tensorflow.org)
 *   [TensorFlow Tutorials](https://www.tensorflow.org/tutorials/)
@@ -154,7 +131,6 @@
 *   [TensorFlow White Papers](https://www.tensorflow.org/about/bib)
 *   [TensorFlow YouTube Channel](https://www.youtube.com/channel/UC0rqucBdTuFTjJiefW5t-IQ)
 *   [TensorFlow Visualization Toolkit](https://github.com/tensorflow/tensorboard)
->>>>>>> cdfa6f23
 
 Learn more about the TensorFlow community at the [community page of tensorflow.org](https://www.tensorflow.org/community) for a few ways to participate.
 
