"""Repository rule for ROCm autoconfiguration.

`rocm_configure` depends on the following environment variables:

  * `TF_NEED_ROCM`: Whether to enable building with ROCm.
  * `GCC_HOST_COMPILER_PATH`: The GCC host compiler path
  * `ROCM_PATH`: The path to the ROCm toolkit. Default is `/opt/rocm`.
  * `TF_ROCM_AMDGPU_TARGETS`: The AMDGPU targets.
"""

load(
    ":cuda_configure.bzl",
    "make_copy_dir_rule",
    "make_copy_files_rule",
    "to_list_of_strings",
)
load(
    "//third_party/remote_config:common.bzl",
    "config_repo_label",
    "err_out",
    "execute",
    "files_exist",
    "get_bash_bin",
    "get_cpu_value",
    "get_host_environ",
    "get_python_bin",
    "raw_exec",
    "realpath",
    "which",
)


_GCC_HOST_COMPILER_PATH = "GCC_HOST_COMPILER_PATH"
_GCC_HOST_COMPILER_PREFIX = "GCC_HOST_COMPILER_PREFIX"
_ROCM_TOOLKIT_PATH = "ROCM_PATH"
_TF_ROCM_AMDGPU_TARGETS = "TF_ROCM_AMDGPU_TARGETS"
_TF_ROCM_CONFIG_REPO = "TF_ROCM_CONFIG_REPO"

_DEFAULT_ROCM_TOOLKIT_PATH = "/opt/rocm"

def verify_build_defines(params):
    """Verify all variables that crosstool/BUILD.rocm.tpl expects are substituted.

    Args:
      params: dict of variables that will be passed to the BUILD.tpl template.
    """
    missing = []
    for param in [
        "cxx_builtin_include_directories",
        "extra_no_canonical_prefixes_flags",
        "host_compiler_path",
        "host_compiler_prefix",
        "linker_bin_path",
        "unfiltered_compile_flags",
    ]:
        if ("%{" + param + "}") not in params:
            missing.append(param)

    if missing:
        auto_configure_fail(
            "BUILD.rocm.tpl template is missing these variables: " +
            str(missing) +
            ".\nWe only got: " +
            str(params) +
            ".",
        )

def find_cc(repository_ctx):
    rocm_path = get_host_environ(repository_ctx, "ROCM_PATH")
    if rocm_path == None:
      rocm_path = "/opt/rocm"
    #rocm_gcc = get_host_environ(repository_ctx, "TF_ROCM_GCC")
    #if rocm_gcc != "1":
    #  return rocm_path+"/llvm/bin/clang"

    """Find the C++ compiler."""

    # Return a dummy value for GCC detection here to avoid error
    target_cc_name = "gcc"
    cc_path_envvar = _GCC_HOST_COMPILER_PATH
    cc_name = target_cc_name

    cc_name_from_env = get_host_environ(repository_ctx, cc_path_envvar)
    if cc_name_from_env:
        cc_name = cc_name_from_env
    if cc_name.startswith("/"):
        # Absolute path, maybe we should make this supported by our which function.
        return cc_name
    cc = which(repository_ctx, cc_name)
    if cc == None:
        fail(("Cannot find {}, either correct your path or set the {}" +
              " environment variable").format(target_cc_name, cc_path_envvar))
    return cc

_INC_DIR_MARKER_BEGIN = "#include <...>"

def _cxx_inc_convert(path):
    """Convert path returned by cc -E xc++ in a complete path."""
    path = path.strip()
    return path

def _get_cxx_inc_directories_impl(repository_ctx, cc, lang_is_cpp):
    """Compute the list of default C or C++ include directories."""
    if lang_is_cpp:
        lang = "c++"
    else:
        lang = "c"

    # TODO: We pass -no-canonical-prefixes here to match the compiler flags,
    #       but in rocm_clang CROSSTOOL file that is a `feature` and we should
    #       handle the case when it's disabled and no flag is passed
    result = raw_exec(repository_ctx, [
        cc,
        "-no-canonical-prefixes",
        "-E",
        "-x" + lang,
        "-",
        "-v",
    ])
    stderr = err_out(result)
    index1 = stderr.find(_INC_DIR_MARKER_BEGIN)
    if index1 == -1:
        return []
    index1 = stderr.find("\n", index1)
    if index1 == -1:
        return []
    index2 = stderr.rfind("\n ")
    if index2 == -1 or index2 < index1:
        return []
    index2 = stderr.find("\n", index2 + 1)
    if index2 == -1:
        inc_dirs = stderr[index1 + 1:]
    else:
        inc_dirs = stderr[index1 + 1:index2].strip()

    return [
        str(repository_ctx.path(_cxx_inc_convert(p)))
        for p in inc_dirs.split("\n")
    ]

def get_cxx_inc_directories(repository_ctx, cc):
    """Compute the list of default C and C++ include directories."""

    # For some reason `clang -xc` sometimes returns include paths that are
    # different from the ones from `clang -xc++`. (Symlink and a dir)
    # So we run the compiler with both `-xc` and `-xc++` and merge resulting lists
    includes_cpp = _get_cxx_inc_directories_impl(repository_ctx, cc, True)
    includes_c = _get_cxx_inc_directories_impl(repository_ctx, cc, False)

    includes_cpp_set = depset(includes_cpp)
    return includes_cpp + [
        inc
        for inc in includes_c
        if inc not in includes_cpp_set.to_list()
    ]

def auto_configure_fail(msg):
    """Output failure message when rocm configuration fails."""
    red = "\033[0;31m"
    no_color = "\033[0m"
    fail("\n%sROCm Configuration Error:%s %s\n" % (red, no_color, msg))

def auto_configure_warning(msg):
    """Output warning message during auto configuration."""
    yellow = "\033[1;33m"
    no_color = "\033[0m"
    print("\n%sAuto-Configuration Warning:%s %s\n" % (yellow, no_color, msg))

# END cc_configure common functions (see TODO above).

def _rocm_include_path(repository_ctx, rocm_config, bash_bin):
    """Generates the cxx_builtin_include_directory entries for rocm inc dirs.

    Args:
      repository_ctx: The repository context.
      rocm_config: The path to the gcc host compiler.

    Returns:
      A string containing the Starlark string for each of the gcc
      host compiler include directories, which can be added to the CROSSTOOL
      file.
    """
    inc_dirs = []

    # Add HSA headers (needs to match $HSA_PATH)
    inc_dirs.append(rocm_config.rocm_toolkit_path + "/hsa/include")

    # Add HIP headers (needs to match $HIP_PATH)
<<<<<<< HEAD
    inc_dirs.append(rocm_config.rocm_toolkit_path + "/hip/include")
=======
>>>>>>> 5612a8cd
    if int(rocm_config.rocm_version_number) >= 50200:
        inc_dirs.append(rocm_config.rocm_toolkit_path + "/include")
        inc_dirs.append(rocm_config.rocm_toolkit_path + "/include/hip")
        inc_dirs.append(rocm_config.rocm_toolkit_path + "/include/rocprim")
        inc_dirs.append(rocm_config.rocm_toolkit_path + "/include/rocsolver")
<<<<<<< HEAD
        inc_dirs.append(rocm_config.rocm_toolkit_path + "/include/rocblas")
=======
>>>>>>> 5612a8cd
    else:
        inc_dirs.append(rocm_config.rocm_toolkit_path + "/hip/include")

    # Add HIP-Clang headers (realpath relative to compiler binary)
    rocm_toolkit_path = realpath(repository_ctx, rocm_config.rocm_toolkit_path, bash_bin)
    inc_dirs.append(rocm_toolkit_path + "/llvm/lib/clang/8.0/include")
    inc_dirs.append(rocm_toolkit_path + "/llvm/lib/clang/9.0.0/include")
    inc_dirs.append(rocm_toolkit_path + "/llvm/lib/clang/10.0.0/include")
    inc_dirs.append(rocm_toolkit_path + "/llvm/lib/clang/11.0.0/include")
    inc_dirs.append(rocm_toolkit_path + "/llvm/lib/clang/12.0.0/include")
    inc_dirs.append(rocm_toolkit_path + "/llvm/lib/clang/13.0.0/include")
    inc_dirs.append(rocm_toolkit_path + "/llvm/lib/clang/14.0.0/include")
    inc_dirs.append(rocm_toolkit_path + "/llvm/lib/clang/15.0.0/include")
    inc_dirs.append(rocm_toolkit_path + "/llvm/lib/clang/16.0.0/include")

    # Support hcc based off clang 10.0.0 (for ROCm 3.3)
    inc_dirs.append(rocm_toolkit_path + "/hcc/compiler/lib/clang/10.0.0/include/")
    inc_dirs.append(rocm_toolkit_path + "/hcc/lib/clang/10.0.0/include")

    # Add hcc headers
    inc_dirs.append(rocm_toolkit_path + "/hcc/include")

    return inc_dirs

def _enable_rocm(repository_ctx):
    enable_rocm = get_host_environ(repository_ctx, "TF_NEED_ROCM")
    if enable_rocm == "1":
        if get_cpu_value(repository_ctx) != "Linux":
            auto_configure_warning("ROCm configure is only supported on Linux")
            return False
        return True
    return False

def _amdgpu_targets(repository_ctx, rocm_toolkit_path, bash_bin):
    """Returns a list of strings representing AMDGPU targets."""
    amdgpu_targets_str = get_host_environ(repository_ctx, _TF_ROCM_AMDGPU_TARGETS)
    if not amdgpu_targets_str:
        cmd = "%s/bin/rocm_agent_enumerator" % rocm_toolkit_path
        result = execute(repository_ctx, [bash_bin, "-c", cmd])
        targets = [target for target in result.stdout.strip().split("\n") if target != "gfx000"]
        targets = {x: None for x in targets}
        targets = list(targets.keys())
        amdgpu_targets_str = ",".join(targets)
    amdgpu_targets = amdgpu_targets_str.split(",")
    for amdgpu_target in amdgpu_targets:
        if amdgpu_target[:3] != "gfx":
            auto_configure_fail("Invalid AMDGPU target: %s" % amdgpu_target)
    return amdgpu_targets

def _hipcc_env(repository_ctx):
    """Returns the environment variable string for hipcc.

    Args:
        repository_ctx: The repository context.

    Returns:
        A string containing environment variables for hipcc.
    """
    hipcc_env = ""
    for name in [
        "HIP_CLANG_PATH",
        "DEVICE_LIB_PATH",
        "HIP_VDI_HOME",
        "HIPCC_VERBOSE",
        "HIPCC_COMPILE_FLAGS_APPEND",
        "HIPPCC_LINK_FLAGS_APPEND",
        "HCC_AMDGPU_TARGET",
        "HIP_PLATFORM",
    ]:
        env_value = get_host_environ(repository_ctx, name)
        if env_value:
            hipcc_env = (hipcc_env + " " + name + "=\"" + env_value + "\";")
    return hipcc_env.strip()

def _crosstool_verbose(repository_ctx):
    """Returns the environment variable value CROSSTOOL_VERBOSE.

    Args:
        repository_ctx: The repository context.

    Returns:
        A string containing value of environment variable CROSSTOOL_VERBOSE.
    """
    return get_host_environ(repository_ctx, "CROSSTOOL_VERBOSE", "0")

def _lib_name(lib, version = "", static = False):
    """Constructs the name of a library on Linux.

    Args:
      lib: The name of the library, such as "hip"
      version: The version of the library.
      static: True the library is static or False if it is a shared object.

    Returns:
      The platform-specific name of the library.
    """
    if static:
        return "lib%s.a" % lib
    else:
        if version:
            version = ".%s" % version
        return "lib%s.so%s" % (lib, version)

def _rocm_lib_paths(repository_ctx, lib, basedir):
    file_name = _lib_name(lib, version = "", static = False)
    return [
        repository_ctx.path("%s/lib64/%s" % (basedir, file_name)),
        repository_ctx.path("%s/lib64/stubs/%s" % (basedir, file_name)),
        repository_ctx.path("%s/lib/x86_64-linux-gnu/%s" % (basedir, file_name)),
        repository_ctx.path("%s/lib/%s" % (basedir, file_name)),
        repository_ctx.path("%s/%s" % (basedir, file_name)),
    ]

def _batch_files_exist(repository_ctx, libs_paths, bash_bin):
    all_paths = []
    for _, lib_paths in libs_paths:
        for lib_path in lib_paths:
            all_paths.append(lib_path)
    return files_exist(repository_ctx, all_paths, bash_bin)

def _select_rocm_lib_paths(repository_ctx, libs_paths, bash_bin):
    test_results = _batch_files_exist(repository_ctx, libs_paths, bash_bin)

    libs = {}
    i = 0
    for name, lib_paths in libs_paths:
        selected_path = None
        for path in lib_paths:
            if test_results[i] and selected_path == None:
                # For each lib select the first path that exists.
                selected_path = path
            i = i + 1
        if selected_path == None:
            auto_configure_fail("Cannot find rocm library %s" % name)

        libs[name] = struct(file_name = selected_path.basename, path = realpath(repository_ctx, selected_path, bash_bin))

    return libs

<<<<<<< HEAD
def _find_libs(repository_ctx, rocm_config, hipfft_or_rocfft, miopen_path, rccl_path, bash_bin):
=======
def _find_libs(repository_ctx, rocm_config, hipfft_or_rocfft, miopen_path, rccl_path, bash_bin, enable_dcu):
>>>>>>> 5612a8cd
    """Returns the ROCm libraries on the system.

    Args:
      repository_ctx: The repository context.
      rocm_config: The ROCm config as returned by _get_rocm_config
      bash_bin: the path to the bash interpreter

    Returns:
      Map of library names to structs of filename and path
    """
    libs_paths = [
        (name, _rocm_lib_paths(repository_ctx, name, path))
        for name, path in [
            ("amdhip64", rocm_config.rocm_toolkit_path + "/hip"),
            ("rocblas", rocm_config.rocm_toolkit_path),
            (hipfft_or_rocfft, rocm_config.rocm_toolkit_path),
            ("hiprand", rocm_config.rocm_toolkit_path),
            ("MIOpen", miopen_path),
            ("rccl", rccl_path),
            ("hipsparse", rocm_config.rocm_toolkit_path),
            ("roctracer64", rocm_config.rocm_toolkit_path + "/roctracer"),
            ("rocsolver", rocm_config.rocm_toolkit_path),
        ]
    ]
    if int(rocm_config.rocm_version_number) >= 40500:
        libs_paths.append(("hipsolver", _rocm_lib_paths(repository_ctx, "hipsolver", rocm_config.rocm_toolkit_path)))
        libs_paths.append(("hipblas", _rocm_lib_paths(repository_ctx, "hipblas", rocm_config.rocm_toolkit_path)))
    return _select_rocm_lib_paths(repository_ctx, libs_paths, bash_bin)

def _exec_find_rocm_config(repository_ctx, script_path):
    python_bin = get_python_bin(repository_ctx)

    # If used with remote execution then repository_ctx.execute() can't
    # access files from the source tree. A trick is to read the contents
    # of the file in Starlark and embed them as part of the command. In
    # this case the trick is not sufficient as the find_cuda_config.py
    # script has more than 8192 characters. 8192 is the command length
    # limit of cmd.exe on Windows. Thus we additionally need to compress
    # the contents locally and decompress them as part of the execute().
    compressed_contents = repository_ctx.read(script_path)
    decompress_and_execute_cmd = (
        "from zlib import decompress;" +
        "from base64 import b64decode;" +
        "from os import system;" +
        "script = decompress(b64decode('%s'));" % compressed_contents +
        "f = open('script.py', 'wb');" +
        "f.write(script);" +
        "f.close();" +
        "system('\"%s\" script.py');" % (python_bin)
    )

    return execute(repository_ctx, [python_bin, "-c", decompress_and_execute_cmd])

def find_rocm_config(repository_ctx, script_path):
    """Returns ROCm config dictionary from running find_rocm_config.py"""
    exec_result = _exec_find_rocm_config(repository_ctx, script_path)
    if exec_result.return_code:
        auto_configure_fail("Failed to run find_rocm_config.py: %s" % err_out(exec_result))

    # Parse the dict from stdout.
    return dict([tuple(x.split(": ")) for x in exec_result.stdout.splitlines()])

def _get_rocm_config(repository_ctx, bash_bin, find_rocm_config_script):
    """Detects and returns information about the ROCm installation on the system.

    Args:
      repository_ctx: The repository context.
      bash_bin: the path to the path interpreter

    Returns:
      A struct containing the following fields:
        rocm_toolkit_path: The ROCm toolkit installation directory.
        amdgpu_targets: A list of the system's AMDGPU targets.
        rocm_version_number: The version of ROCm on the system.
        miopen_version_number: The version of MIOpen on the system.
        hipruntime_version_number: The version of HIP Runtime on the system.
    """
    config = find_rocm_config(repository_ctx, find_rocm_config_script)
    rocm_toolkit_path = config["rocm_toolkit_path"]
    rocm_version_number = config["rocm_version_number"]
    miopen_version_number = config["miopen_version_number"]
    hipruntime_version_number = config["hipruntime_version_number"]
    return struct(
        amdgpu_targets = _amdgpu_targets(repository_ctx, rocm_toolkit_path, bash_bin),
        rocm_toolkit_path = rocm_toolkit_path,
        rocm_version_number = rocm_version_number,
        miopen_version_number = miopen_version_number,
        hipruntime_version_number = hipruntime_version_number,
    )

def _tpl_path(repository_ctx, labelname):
    return repository_ctx.path(Label("//third_party/gpus/%s.tpl" % labelname))

def _tpl(repository_ctx, tpl, substitutions = {}, out = None):
    if not out:
        out = tpl.replace(":", "/")
    repository_ctx.template(
        out,
        _tpl_path(repository_ctx, tpl),
        substitutions,
    )

_DUMMY_CROSSTOOL_BZL_FILE = """
def error_gpu_disabled():
  fail("ERROR: Building with --config=rocm but TensorFlow is not configured " +
       "to build with GPU support. Please re-run ./configure and enter 'Y' " +
       "at the prompt to build with GPU support.")

  native.genrule(
      name = "error_gen_crosstool",
      outs = ["CROSSTOOL"],
      cmd = "echo 'Should not be run.' && exit 1",
  )

  native.filegroup(
      name = "crosstool",
      srcs = [":CROSSTOOL"],
      output_licenses = ["unencumbered"],
  )
"""

_DUMMY_CROSSTOOL_BUILD_FILE = """
load("//crosstool:error_gpu_disabled.bzl", "error_gpu_disabled")

error_gpu_disabled()
"""

def _create_dummy_repository(repository_ctx):
    # Set up BUILD file for rocm/.
    _tpl(
        repository_ctx,
        "rocm:build_defs.bzl",
        {
            "%{rocm_is_configured}": "False",
            "%{rocm_extra_copts}": "[]",
            "%{rocm_gpu_architectures}": "[]",
            "%{rocm_version_number}": "0",
        },
    )
    _tpl(
        repository_ctx,
        "rocm:BUILD",
        {
            "%{hip_lib}": _lib_name("hip"),
            "%{rocblas_lib}": _lib_name("rocblas"),
            "%{hipblas_lib}": _lib_name("hipblas"),
            "%{miopen_lib}": _lib_name("miopen"),
            "%{rccl_lib}": _lib_name("rccl"),
            "%{hipfft_or_rocfft}": _lib_name("hipfft"),
            "%{hipfft_or_rocfft_lib}": _lib_name("hipfft"),
            "%{hiprand_lib}": _lib_name("hiprand"),
            "%{hipsparse_lib}": _lib_name("hipsparse"),
            "%{roctracer_lib}": _lib_name("roctracer64"),
            "%{rocsolver_lib}": _lib_name("rocsolver"),
            "%{hipsolver_lib}": _lib_name("hipsolver"),
            "%{copy_rules}": "",
            "%{rocm_headers}": "",
        },
    )

    # Create dummy files for the ROCm toolkit since they are still required by
    # tensorflow/compiler/xla/stream_executor/rocm:rocm_rpath
    repository_ctx.file("rocm/hip/include/hip/hip_runtime.h", "")

    # Set up rocm_config.h, which is used by
    # tensorflow/compiler/xla/stream_executor/dso_loader.cc.
    _tpl(
        repository_ctx,
        "rocm:rocm_config.h",
        {
            "%{rocm_toolkit_path}": _DEFAULT_ROCM_TOOLKIT_PATH,
        },
        "rocm/rocm/rocm_config.h",
    )

    # If rocm_configure is not configured to build with GPU support, and the user
    # attempts to build with --config=rocm, add a dummy build rule to intercept
    # this and fail with an actionable error message.
    repository_ctx.file(
        "crosstool/error_gpu_disabled.bzl",
        _DUMMY_CROSSTOOL_BZL_FILE,
    )
    repository_ctx.file("crosstool/BUILD", _DUMMY_CROSSTOOL_BUILD_FILE)

def _norm_path(path):
    """Returns a path with '/' and remove the trailing slash."""
    path = path.replace("\\", "/")
    if path[-1] == "/":
        path = path[:-1]
    return path

def _genrule(src_dir, genrule_name, command, outs):
    """Returns a string with a genrule.

    Genrule executes the given command and produces the given outputs.
    """
    return (
        "genrule(\n" +
        '    name = "' +
        genrule_name + '",\n' +
        "    outs = [\n" +
        outs +
        "\n    ],\n" +
        '    cmd = """\n' +
        command +
        '\n   """,\n' +
        ")\n"
    )

def _compute_rocm_extra_copts(repository_ctx, amdgpu_targets):
    amdgpu_target_flags = ["--amdgpu-target=" +
                           amdgpu_target for amdgpu_target in amdgpu_targets]
    return str(amdgpu_target_flags)

def _create_local_rocm_repository(repository_ctx):
    """Creates the repository containing files set up to build with ROCm."""

    tpl_paths = {labelname: _tpl_path(repository_ctx, labelname) for labelname in [
        "rocm:build_defs.bzl",
        "rocm:BUILD",
        "crosstool:BUILD.rocm",
        "crosstool:hipcc_cc_toolchain_config.bzl",
        "crosstool:clang/bin/crosstool_wrapper_driver_rocm",
        "rocm:rocm_config.h",
    ]}

    find_rocm_config_script = repository_ctx.path(Label("@org_tensorflow//third_party/gpus:find_rocm_config.py.gz.base64"))

    bash_bin = get_bash_bin(repository_ctx)
    rocm_config = _get_rocm_config(repository_ctx, bash_bin, find_rocm_config_script)
    enable_dcu = get_host_environ(repository_ctx, "TF_NEED_DCU") == '1'

    # For ROCm 4.1 and above use hipfft, older ROCm versions use rocfft
    rocm_version_number = int(rocm_config.rocm_version_number)
    hipfft_or_rocfft = "rocfft" if rocm_version_number < 40100 else "hipfft"

    # For ROCm 5.2 and above, find MIOpen and RCCL in the main rocm lib path
    miopen_path = rocm_config.rocm_toolkit_path + "/miopen" if rocm_version_number < 50200 else rocm_config.rocm_toolkit_path
    rccl_path = rocm_config.rocm_toolkit_path + "/rccl" if rocm_version_number < 50200 else rocm_config.rocm_toolkit_path

    # Copy header and library files to execroot.
    # rocm_toolkit_path
    rocm_toolkit_path = rocm_config.rocm_toolkit_path
    copy_rules = [
        make_copy_dir_rule(
            repository_ctx,
            name = "rocm-include",
            src_dir = rocm_toolkit_path + "/include",
            out_dir = "rocm/include",
            exceptions = ["gtest", "gmock"],
        ),
        make_copy_dir_rule(
            repository_ctx,
            name = "rocblas-hsaco",
            src_dir = rocm_toolkit_path + "/rocblas/lib/library",
            out_dir = "rocm/lib/rocblas/lib/library",
        ),
    ]

    # explicitly copy (into the local_config_rocm repo) the $ROCM_PATH/hiprand/include and
    # $ROCM_PATH/rocrand/include dirs, only once the softlink to them in $ROCM_PATH/include
    # dir has been removed. This removal will happen in a near-future ROCm release.
    hiprand_include = ""
    hiprand_include_softlink = rocm_config.rocm_toolkit_path + "/include/hiprand"
    softlink_exists = files_exist(repository_ctx, [hiprand_include_softlink], bash_bin)
    if not softlink_exists[0]:
        hiprand_include = '":hiprand-include",\n'
        copy_rules.append(
            make_copy_dir_rule(
                repository_ctx,
                name = "hiprand-include",
                src_dir = rocm_toolkit_path + "/hiprand/include",
                out_dir = "rocm/include/hiprand",
            ),
        )

    rocrand_include = ""
    rocrand_include_softlink = rocm_config.rocm_toolkit_path + "/include/rocrand"
    softlink_exists = files_exist(repository_ctx, [rocrand_include_softlink], bash_bin)
    if not softlink_exists[0]:
        rocrand_include = '":rocrand-include",\n'
        copy_rules.append(
            make_copy_dir_rule(
                repository_ctx,
                name = "rocrand-include",
                src_dir = rocm_toolkit_path + "/rocrand/include",
                out_dir = "rocm/include/rocrand",
            ),
        )

<<<<<<< HEAD
    rocm_libs = _find_libs(repository_ctx, rocm_config, hipfft_or_rocfft, miopen_path, rccl_path, bash_bin)
=======
    rocm_libs = _find_libs(repository_ctx, rocm_config, hipfft_or_rocfft, miopen_path, rccl_path, bash_bin, enable_dcu)
>>>>>>> 5612a8cd
    rocm_lib_srcs = []
    rocm_lib_outs = []
    for lib in rocm_libs.values():
        rocm_lib_srcs.append(lib.path)
        rocm_lib_outs.append("rocm/lib/" + lib.file_name)
    copy_rules.append(make_copy_files_rule(
        repository_ctx,
        name = "rocm-lib",
        srcs = rocm_lib_srcs,
        outs = rocm_lib_outs,
    ))

    clang_offload_bundler_path = rocm_toolkit_path + "/llvm/bin/clang-offload-bundler"

    # copy files mentioned in third_party/gpus/rocm/BUILD
    copy_rules.append(make_copy_files_rule(
        repository_ctx,
        name = "rocm-bin",
        srcs = [
            clang_offload_bundler_path,
        ],
        outs = [
            "rocm/bin/" + "clang-offload-bundler",
        ],
    ))


    # Set up BUILD file for rocm/
    repository_ctx.template(
        "rocm/build_defs.bzl",
        tpl_paths["rocm:build_defs.bzl"],
        {
            "%{rocm_is_configured}": "True",
            "%{rocm_extra_copts}": _compute_rocm_extra_copts(
                repository_ctx,
                rocm_config.amdgpu_targets,
            ),
            "%{rocm_gpu_architectures}": str(rocm_config.amdgpu_targets),
            "%{rocm_version_number}": str(rocm_version_number),
        },
    )

    repository_dict = {
        "%{hip_lib}": rocm_libs["amdhip64"].file_name,
        "%{rocblas_lib}": rocm_libs["rocblas"].file_name,
        "%{hipfft_or_rocfft}": hipfft_or_rocfft,
        "%{hipfft_or_rocfft_lib}": rocm_libs[hipfft_or_rocfft].file_name,
        "%{hiprand_lib}": rocm_libs["hiprand"].file_name,
        "%{miopen_lib}": rocm_libs["MIOpen"].file_name,
        "%{rccl_lib}": rocm_libs["rccl"].file_name,
        "%{hipsparse_lib}": rocm_libs["hipsparse"].file_name,
        "%{roctracer_lib}": rocm_libs["roctracer64"].file_name,
        "%{rocsolver_lib}": rocm_libs["rocsolver"].file_name,
        "%{copy_rules}": "\n".join(copy_rules),
        "%{rocm_headers}": ('":rocm-include",\n' +
                            hiprand_include +
                            rocrand_include),
    }
    if rocm_version_number >= 40500:
        repository_dict["%{hipsolver_lib}"] = rocm_libs["hipsolver"].file_name
        repository_dict["%{hipblas_lib}"] = rocm_libs["hipblas"].file_name

    repository_ctx.template(
        "rocm/BUILD",
        tpl_paths["rocm:BUILD"],
        repository_dict,
    )

    # Set up crosstool/

    cc = find_cc(repository_ctx)

    host_compiler_includes = get_cxx_inc_directories(repository_ctx, cc)

    host_compiler_prefix = get_host_environ(repository_ctx, _GCC_HOST_COMPILER_PREFIX, "/usr/bin")

    rocm_defines = {}

    rocm_defines["%{host_compiler_prefix}"] = host_compiler_prefix

    rocm_defines["%{linker_bin_path}"] = rocm_config.rocm_toolkit_path + "/hcc/compiler/bin"

    # For gcc, do not canonicalize system header paths; some versions of gcc
    # pick the shortest possible path for system includes when creating the
    # .d file - given that includes that are prefixed with "../" multiple
    # time quickly grow longer than the root of the tree, this can lead to
    # bazel's header check failing.
    rocm_defines["%{extra_no_canonical_prefixes_flags}"] = "\"-fno-canonical-system-headers\""

    rocm_defines["%{unfiltered_compile_flags}"] = to_list_of_strings([
        "-DTENSORFLOW_USE_ROCM=1",
        "-D__HIP_PLATFORM_HCC__",
        "-DEIGEN_USE_HIP",
    ])

    rocm_defines["%{host_compiler_path}"] = "clang/bin/crosstool_wrapper_driver_is_not_gcc"

    rocm_defines["%{cxx_builtin_include_directories}"] = to_list_of_strings(
        host_compiler_includes + _rocm_include_path(repository_ctx, rocm_config, bash_bin),
    )

    verify_build_defines(rocm_defines)

    rocm_defines["%{rocm_toolkit_path}"] = rocm_config.rocm_toolkit_path

    # Only expand template variables in the BUILD file
    repository_ctx.template(
        "crosstool/BUILD",
        tpl_paths["crosstool:BUILD.rocm"],
        rocm_defines,
    )

    # No templating of cc_toolchain_config - use attributes and templatize the
    # BUILD file.
    repository_ctx.template(
        "crosstool/cc_toolchain_config.bzl",
        tpl_paths["crosstool:hipcc_cc_toolchain_config.bzl"],
    )

    repository_ctx.template(
        "crosstool/clang/bin/crosstool_wrapper_driver_is_not_gcc",
        tpl_paths["crosstool:clang/bin/crosstool_wrapper_driver_rocm"],
        {
            "%{cpu_compiler}": str(cc),
            "%{hipcc_path}": rocm_config.rocm_toolkit_path + "/hip/bin/hipcc",
            "%{hipcc_env}": _hipcc_env(repository_ctx),
            "%{rocr_runtime_path}": rocm_config.rocm_toolkit_path + "/lib",
            "%{rocr_runtime_library}": "hsa-runtime64",
            "%{hip_runtime_path}": rocm_config.rocm_toolkit_path + "/hip/lib",
            "%{hip_runtime_library}": "amdhip64",
            "%{crosstool_verbose}": _crosstool_verbose(repository_ctx),
            "%{gcc_host_compiler_path}": str(cc),
            "%{using_dcu}": str(enable_dcu),
        },
    )

    # Set up rocm_config.h, which is used by
    # tensorflow/compiler/xla/stream_executor/dso_loader.cc.
    repository_ctx.template(
        "rocm/rocm/rocm_config.h",
        tpl_paths["rocm:rocm_config.h"],
        {
            "%{rocm_amdgpu_targets}": ",".join(
                ["\"%s\"" % c for c in rocm_config.amdgpu_targets],
            ),
            "%{rocm_toolkit_path}": rocm_config.rocm_toolkit_path,
            "%{rocm_version_number}": rocm_config.rocm_version_number,
            "%{miopen_version_number}": rocm_config.miopen_version_number,
            "%{hipruntime_version_number}": rocm_config.hipruntime_version_number,
        },
    )

def _create_remote_rocm_repository(repository_ctx, remote_config_repo):
    """Creates pointers to a remotely configured repo set up to build with ROCm."""
    _tpl(
        repository_ctx,
        "rocm:build_defs.bzl",
        {
            "%{rocm_is_configured}": "True",
            "%{rocm_extra_copts}": _compute_rocm_extra_copts(
                repository_ctx,
                [],  #_compute_capabilities(repository_ctx)
            ),
        },
    )
    repository_ctx.template(
        "rocm/BUILD",
        config_repo_label(remote_config_repo, "rocm:BUILD"),
        {},
    )
    repository_ctx.template(
        "rocm/build_defs.bzl",
        config_repo_label(remote_config_repo, "rocm:build_defs.bzl"),
        {},
    )
    repository_ctx.template(
        "rocm/rocm/rocm_config.h",
        config_repo_label(remote_config_repo, "rocm:rocm/rocm_config.h"),
        {},
    )
    repository_ctx.template(
        "crosstool/BUILD",
        config_repo_label(remote_config_repo, "crosstool:BUILD"),
        {},
    )
    repository_ctx.template(
        "crosstool/cc_toolchain_config.bzl",
        config_repo_label(remote_config_repo, "crosstool:cc_toolchain_config.bzl"),
        {},
    )
    repository_ctx.template(
        "crosstool/clang/bin/crosstool_wrapper_driver_is_not_gcc",
        config_repo_label(remote_config_repo, "crosstool:clang/bin/crosstool_wrapper_driver_is_not_gcc"),
        {},
    )

def _rocm_autoconf_impl(repository_ctx):
    """Implementation of the rocm_autoconf repository rule."""
    if not _enable_rocm(repository_ctx):
        _create_dummy_repository(repository_ctx)
    elif get_host_environ(repository_ctx, _TF_ROCM_CONFIG_REPO) != None:
        _create_remote_rocm_repository(
            repository_ctx,
            get_host_environ(repository_ctx, _TF_ROCM_CONFIG_REPO),
        )
    else:
        _create_local_rocm_repository(repository_ctx)

_ENVIRONS = [
    _GCC_HOST_COMPILER_PATH,
    _GCC_HOST_COMPILER_PREFIX,
    "TF_NEED_ROCM",
    _ROCM_TOOLKIT_PATH,
    _TF_ROCM_AMDGPU_TARGETS,
]

remote_rocm_configure = repository_rule(
    implementation = _create_local_rocm_repository,
    environ = _ENVIRONS,
    remotable = True,
    attrs = {
        "environ": attr.string_dict(),
    },
)

rocm_configure = repository_rule(
    implementation = _rocm_autoconf_impl,
    environ = _ENVIRONS + [_TF_ROCM_CONFIG_REPO],
)
"""Detects and configures the local ROCm toolchain.

Add the following to your WORKSPACE FILE:

```python
rocm_configure(name = "local_config_rocm")
```

Args:
  name: A unique name for this workspace rule.
"""<|MERGE_RESOLUTION|>--- conflicted
+++ resolved
@@ -186,19 +186,13 @@
     inc_dirs.append(rocm_config.rocm_toolkit_path + "/hsa/include")
 
     # Add HIP headers (needs to match $HIP_PATH)
-<<<<<<< HEAD
     inc_dirs.append(rocm_config.rocm_toolkit_path + "/hip/include")
-=======
->>>>>>> 5612a8cd
     if int(rocm_config.rocm_version_number) >= 50200:
         inc_dirs.append(rocm_config.rocm_toolkit_path + "/include")
         inc_dirs.append(rocm_config.rocm_toolkit_path + "/include/hip")
         inc_dirs.append(rocm_config.rocm_toolkit_path + "/include/rocprim")
         inc_dirs.append(rocm_config.rocm_toolkit_path + "/include/rocsolver")
-<<<<<<< HEAD
         inc_dirs.append(rocm_config.rocm_toolkit_path + "/include/rocblas")
-=======
->>>>>>> 5612a8cd
     else:
         inc_dirs.append(rocm_config.rocm_toolkit_path + "/hip/include")
 
@@ -338,11 +332,7 @@
 
     return libs
 
-<<<<<<< HEAD
-def _find_libs(repository_ctx, rocm_config, hipfft_or_rocfft, miopen_path, rccl_path, bash_bin):
-=======
 def _find_libs(repository_ctx, rocm_config, hipfft_or_rocfft, miopen_path, rccl_path, bash_bin, enable_dcu):
->>>>>>> 5612a8cd
     """Returns the ROCm libraries on the system.
 
     Args:
@@ -633,11 +623,7 @@
             ),
         )
 
-<<<<<<< HEAD
-    rocm_libs = _find_libs(repository_ctx, rocm_config, hipfft_or_rocfft, miopen_path, rccl_path, bash_bin)
-=======
     rocm_libs = _find_libs(repository_ctx, rocm_config, hipfft_or_rocfft, miopen_path, rccl_path, bash_bin, enable_dcu)
->>>>>>> 5612a8cd
     rocm_lib_srcs = []
     rocm_lib_outs = []
     for lib in rocm_libs.values():
