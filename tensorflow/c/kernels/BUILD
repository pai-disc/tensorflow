load(
    "//tensorflow:tensorflow.bzl",
    "tf_cc_test",
    "tf_gen_op_libs",
    "tf_kernel_library",
)

package(
    default_visibility = ["//visibility:public"],
    licenses = ["notice"],  # Apache 2.0
)

tf_kernel_library(
    name = "bitcast_op",
    prefix = "bitcast_op",
    deps = [
        "//tensorflow/c:kernels",
        "//tensorflow/c:ops",
        "//tensorflow/c:tf_datatype",
        "//tensorflow/c:tf_status",
        "//tensorflow/c:tf_tensor",
        "//tensorflow/core:framework",
        "//tensorflow/core:lib",
    ],
)

tf_kernel_library(
    name = "summary_op",
    prefix = "summary_op",
    deps = [
        "//tensorflow/c:kernels",
        "//tensorflow/c:tf_status",
        "//tensorflow/c:tf_tensor",
        "//tensorflow/c/kernels:tensor_shape_utils",
        "//tensorflow/core:framework",
        "//tensorflow/core:lib",
        "//tensorflow/core:protos_all_cc",
        "//third_party/eigen3",
    ],
)

tf_gen_op_libs(
    op_lib_names = ["bitcast"],
    deps = [
        "//tensorflow/c:ops",
        "//tensorflow/c:tf_datatype",
        "//tensorflow/c:tf_status",
        "//tensorflow/c:tf_tensor",
        "//tensorflow/core:lib",
    ],
)

tf_gen_op_libs(
    op_lib_names = ["summary"],
    deps = [
        "//tensorflow/c:ops",
        "//tensorflow/c:tf_status",
        "//tensorflow/core:lib",
    ],
)

tf_cc_test(
    name = "bitcast_op_test",
    srcs = ["bitcast_op_test.cc"],
    deps = [
        ":bitcast_op",
        "//tensorflow/core:framework",
        "//tensorflow/core:protos_all_cc",
        "//tensorflow/core:test",
        "//tensorflow/core:test_main",
        "//tensorflow/core:testlib",
    ],
)

<<<<<<< HEAD
tf_kernel_library(
    name = "merge_summary_op",
    prefix = "merge_summary_op",
    deps = [
        "//tensorflow/c:kernels",
        "//tensorflow/c:tf_status",
        "//tensorflow/c:tf_tensor",
        "//tensorflow/core:framework",
        "//tensorflow/core:lib",
        "//tensorflow/core:protos_all_cc",
    ],
)

tf_gen_op_libs(
    op_lib_names = ["merge_summary"],
    deps = [
        "//tensorflow/c:tf_tensor",
        "//tensorflow/c:ops",
=======
tf_cc_test(
    name = "summary_op_test",
    srcs = ["summary_op_test.cc"],
    deps = [
        ":summary_op",
        "//tensorflow/c:kernels",
        "//tensorflow/core:framework",
        "//tensorflow/core:lib",
        "//tensorflow/core:protos_all_cc",
        "//tensorflow/core:test",
        "//tensorflow/core:test_main",
        "//tensorflow/core:testlib",
    ],
)

cc_library(
    name = "tensor_shape_utils",
    srcs = ["tensor_shape_utils.cc"],
    hdrs = ["tensor_shape_utils.h"],
    visibility = ["//visibility:private"],
    deps = [
        "//tensorflow/c:tf_tensor",
>>>>>>> 6acd86d5
        "//tensorflow/core:lib",
    ],
)

<<<<<<< HEAD
=======
tf_cc_test(
    name = "tensor_shape_utils_test",
    srcs = ["tensor_shape_utils_test.cc"],
    deps = [
        ":tensor_shape_utils",
        "//tensorflow/c:tf_tensor_internal",
        "//tensorflow/core:framework",
        "//tensorflow/core:lib",
        "//tensorflow/core:test",
        "//tensorflow/core:test_main",
    ],
)

>>>>>>> 6acd86d5
# Changes to the Android srcs here should be replicated in
# tensorflow/contrib/makefile/tf_op_files.txt.
#
# Be aware that this target is included by
# //third_party/tensorflow/core/kernels:android_core_ops
#
# LINT.IfChange
filegroup(
    name = "android_all_op_kernels",
    srcs = [
        "bitcast_op.cc",
<<<<<<< HEAD
        "merge_summary_op.cc",
=======
        "summary_op.cc",
        "tensor_shape_utils.cc",
        "tensor_shape_utils.h",
>>>>>>> 6acd86d5
    ],
)
# LINT.ThenChange(//tensorflow/contrib/makefile/tf_op_files.txt)

filegroup(
    name = "android_all_ops",
    srcs = [
        "ops/bitcast.cc",
<<<<<<< HEAD
        "ops/merge_summary.cc",
=======
        "ops/summary.cc",
>>>>>>> 6acd86d5
    ],
)<|MERGE_RESOLUTION|>--- conflicted
+++ resolved
@@ -72,7 +72,6 @@
     ],
 )
 
-<<<<<<< HEAD
 tf_kernel_library(
     name = "merge_summary_op",
     prefix = "merge_summary_op",
@@ -91,7 +90,7 @@
     deps = [
         "//tensorflow/c:tf_tensor",
         "//tensorflow/c:ops",
-=======
+
 tf_cc_test(
     name = "summary_op_test",
     srcs = ["summary_op_test.cc"],
@@ -114,13 +113,10 @@
     visibility = ["//visibility:private"],
     deps = [
         "//tensorflow/c:tf_tensor",
->>>>>>> 6acd86d5
         "//tensorflow/core:lib",
     ],
 )
 
-<<<<<<< HEAD
-=======
 tf_cc_test(
     name = "tensor_shape_utils_test",
     srcs = ["tensor_shape_utils_test.cc"],
@@ -134,7 +130,6 @@
     ],
 )
 
->>>>>>> 6acd86d5
 # Changes to the Android srcs here should be replicated in
 # tensorflow/contrib/makefile/tf_op_files.txt.
 #
@@ -146,13 +141,10 @@
     name = "android_all_op_kernels",
     srcs = [
         "bitcast_op.cc",
-<<<<<<< HEAD
         "merge_summary_op.cc",
-=======
         "summary_op.cc",
         "tensor_shape_utils.cc",
         "tensor_shape_utils.h",
->>>>>>> 6acd86d5
     ],
 )
 # LINT.ThenChange(//tensorflow/contrib/makefile/tf_op_files.txt)
@@ -161,10 +153,7 @@
     name = "android_all_ops",
     srcs = [
         "ops/bitcast.cc",
-<<<<<<< HEAD
         "ops/merge_summary.cc",
-=======
         "ops/summary.cc",
->>>>>>> 6acd86d5
     ],
 )