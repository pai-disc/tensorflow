# Description:
#   ROCm-platform specific StreamExecutor support code.

load("//tensorflow/tsl/platform:rules_cc.bzl", "cc_library")
load(
    "//tensorflow/compiler/xla/stream_executor:build_defs.bzl",
    "stream_executor_friends",
)
load("//tensorflow/tsl:tsl.bzl", "tsl_copts")
load("@local_config_rocm//rocm:build_defs.bzl", "if_rocm_is_configured", "rocm_copts")
load(
    "@local_config_rocm//rocm:build_defs.bzl",
    "if_rocm_is_configured",
    "if_dcu",
)
load("//tensorflow/tsl/platform:build_config_root.bzl", "if_static")

package(
    # copybara:uncomment default_applicable_licenses = ["//tensorflow:license"],
    default_visibility = [":friends"],
    licenses = ["notice"],
)

package_group(
    name = "friends",
    packages = stream_executor_friends(),
)

cc_library(
    name = "rocm_diagnostics",
    srcs = if_rocm_is_configured(["rocm_diagnostics.cc"]),
    hdrs = if_rocm_is_configured(["rocm_diagnostics.h"]),
    deps = if_rocm_is_configured([
        "@com_google_absl//absl/container:inlined_vector",
        "@com_google_absl//absl/strings",
        "@com_google_absl//absl/strings:str_format",
        "//tensorflow/compiler/xla/stream_executor/gpu:gpu_diagnostics_header",
        "//tensorflow/compiler/xla/stream_executor/platform",
        "//tensorflow/tsl/platform:platform_port",
    ]),
)

cc_library(
    name = "rocm_driver",
    srcs = if_rocm_is_configured(["rocm_driver.cc"]),
    hdrs = if_rocm_is_configured(["rocm_driver_wrapper.h"]),
    deps = if_rocm_is_configured([
        ":rocm_diagnostics",
        "@com_google_absl//absl/base",
        "@com_google_absl//absl/container:inlined_vector",
        "@com_google_absl//absl/strings",
        "//tensorflow/compiler/xla/stream_executor:device_options",
        "//tensorflow/compiler/xla/stream_executor/gpu:gpu_driver_header",
        "//tensorflow/compiler/xla/stream_executor/platform",
        "//tensorflow/compiler/xla/stream_executor/platform:dso_loader",
        "@local_config_rocm//rocm:rocm_headers",
        "//tensorflow/tsl/platform:env",
        "//tensorflow/tsl/platform:numbers",
        "//tensorflow/tsl/platform:stacktrace",
        "//tensorflow/tsl/platform:static_threadlocal",
    ]),
)

cc_library(
    name = "rocm_activation",
    srcs = [],
    hdrs = if_rocm_is_configured(["rocm_activation.h"]),
    deps = if_rocm_is_configured([
        ":rocm_driver",
        "@local_config_rocm//rocm:rocm_headers",
        "//tensorflow/compiler/xla/stream_executor",
        "//tensorflow/compiler/xla/stream_executor:stream_executor_internal",
        "//tensorflow/compiler/xla/stream_executor/gpu:gpu_activation",
        "//tensorflow/compiler/xla/stream_executor/platform",
    ]),
)

cc_library(
    name = "rocm_event",
    srcs = if_rocm_is_configured(["rocm_event.cc"]),
    deps = if_rocm_is_configured([
        ":rocm_driver",
        "//tensorflow/compiler/xla/stream_executor:stream_executor_headers",
        "//tensorflow/compiler/xla/stream_executor/gpu:gpu_event_header",
        "//tensorflow/compiler/xla/stream_executor/gpu:gpu_executor_header",
        "//tensorflow/compiler/xla/stream_executor/gpu:gpu_stream_header",
    ]),
)

cc_library(
    name = "rocm_gpu_executor",
    srcs = if_rocm_is_configured(["rocm_gpu_executor.cc"]),
    deps = if_rocm_is_configured([
        ":rocm_diagnostics",
        ":rocm_driver",
        ":rocm_event",
        ":rocm_kernel",
        ":rocm_platform_id",
        "@com_google_absl//absl/functional:any_invocable",
        "@com_google_absl//absl/strings",
        "//tensorflow/compiler/xla/stream_executor:event",
        "//tensorflow/compiler/xla/stream_executor:plugin_registry",
        "//tensorflow/compiler/xla/stream_executor:stream_executor_internal",
        "//tensorflow/compiler/xla/stream_executor:stream_executor_pimpl_header",
        "//tensorflow/compiler/xla/stream_executor:timer",
        "//tensorflow/compiler/xla/stream_executor/gpu:gpu_activation_header",
        "//tensorflow/compiler/xla/stream_executor/gpu:gpu_event",
        "//tensorflow/compiler/xla/stream_executor/gpu:gpu_kernel_header",
        "//tensorflow/compiler/xla/stream_executor/gpu:gpu_stream",
        "//tensorflow/compiler/xla/stream_executor/gpu:gpu_timer",
        "//tensorflow/compiler/xla/stream_executor/platform",
        "//tensorflow/compiler/xla/stream_executor/platform:dso_loader",
        "//tensorflow/tsl/platform:env",
    ]),
    alwayslink = True,
)

cc_library(
    name = "rocm_kernel",
    srcs = if_rocm_is_configured(["rocm_kernel.cc"]),
    visibility = ["//visibility:public"],
    deps = if_rocm_is_configured([
        "//tensorflow/compiler/xla/stream_executor/gpu:gpu_kernel_header",
    ]),
    alwayslink = True,
)

cc_library(
    name = "rocm_platform",
    srcs = if_rocm_is_configured(["rocm_platform.cc"]),
    hdrs = if_rocm_is_configured(["rocm_platform.h"]),
    visibility = ["//visibility:public"],
    deps = if_rocm_is_configured([
        ":rocm_driver",
        ":rocm_gpu_executor",
        ":rocm_platform_id",
        "@com_google_absl//absl/base",
        "@com_google_absl//absl/memory",
        "//tensorflow/compiler/xla/stream_executor",  # buildcleaner: keep
        "//tensorflow/compiler/xla/stream_executor:executor_cache",
        "//tensorflow/compiler/xla/stream_executor:multi_platform_manager",
        "//tensorflow/compiler/xla/stream_executor:stream_executor_pimpl_header",
        "//tensorflow/compiler/xla/stream_executor/platform",
    ]),
    alwayslink = True,  # Registers itself with the MultiPlatformManager.
)

cc_library(
    name = "rocm_platform_id",
    srcs = ["rocm_platform_id.cc"],
    hdrs = ["rocm_platform_id.h"],
    deps = ["//tensorflow/compiler/xla/stream_executor:platform"],
)

cc_library(
    name = "rocblas_if_static",
    deps = if_static([
        "@local_config_rocm//rocm:rocblas",
    ]),
)

cc_library(
    name = "rocblas_wrapper",
    srcs = if_rocm_is_configured(["rocblas_wrapper.h"]),
    hdrs = if_rocm_is_configured(["rocblas_wrapper.h"]),
    deps = if_rocm_is_configured([
        ":rocblas_if_static",
        ":rocm_gpu_executor",
        ":rocm_platform_id",
        "@local_config_rocm//rocm:rocm_headers",
        "//tensorflow/compiler/xla/stream_executor/platform",
        "//tensorflow/compiler/xla/stream_executor/platform:dso_loader",
        "//tensorflow/tsl/platform:env",
        "//tensorflow/tsl/util:determinism_for_kernels",
    ]),
    alwayslink = True,
)

cc_library(
    name = "rocblas_plugin",
    srcs = if_rocm_is_configured(["rocm_blas.cc"]),
    hdrs = if_rocm_is_configured(["rocm_blas.h"]),
    visibility = ["//visibility:public"],
    deps = if_rocm_is_configured([
        ":rocblas_if_static",
        ":rocblas_wrapper",
        ":rocm_gpu_executor",
        ":rocm_platform_id",
        "//third_party/eigen3",
        "//tensorflow/compiler/xla/stream_executor",
        "//tensorflow/compiler/xla/stream_executor:event",
        "//tensorflow/compiler/xla/stream_executor:host_or_device_scalar",
        "//tensorflow/compiler/xla/stream_executor:plugin_registry",
        "//tensorflow/compiler/xla/stream_executor:scratch_allocator",
        "//tensorflow/compiler/xla/stream_executor:timer",
        "//tensorflow/compiler/xla/stream_executor/gpu:gpu_activation",
        "//tensorflow/compiler/xla/stream_executor/gpu:gpu_helpers_header",
        "//tensorflow/compiler/xla/stream_executor/gpu:gpu_stream_header",
        "//tensorflow/compiler/xla/stream_executor/gpu:gpu_timer_header",
        "//tensorflow/compiler/xla/stream_executor/platform",
        "//tensorflow/compiler/xla/stream_executor:blas",
        "//tensorflow/compiler/xla/stream_executor/platform:dso_loader",
        "@com_google_absl//absl/strings",
        "@com_google_absl//absl/types:span",
        "@local_config_rocm//rocm:rocm_headers",
    ]),
    alwayslink = True,
)

cc_library(
    name = "hipfft_if_static",
    deps = if_static([
        "@local_config_rocm//rocm:hipfft",
    ]),
)

cc_library(
    name = "hipfft_plugin",
    srcs = if_rocm_is_configured(["rocm_fft.cc"]),
    hdrs = if_rocm_is_configured(["rocm_fft.h"]),
    visibility = ["//visibility:public"],
    copts = if_dcu(["-DTENSORFLOW_USING_DCU"]),
    deps = if_rocm_is_configured([
        ":hipfft_if_static",
        ":rocm_platform_id",
        "//tensorflow/compiler/xla/stream_executor:event",
        "//tensorflow/compiler/xla/stream_executor:fft",
        "//tensorflow/compiler/xla/stream_executor:plugin_registry",
        "//tensorflow/compiler/xla/stream_executor:scratch_allocator",
        "//tensorflow/compiler/xla/stream_executor/gpu:gpu_activation",
        "//tensorflow/compiler/xla/stream_executor/gpu:gpu_helpers_header",
        "//tensorflow/compiler/xla/stream_executor/gpu:gpu_executor_header",
        "//tensorflow/compiler/xla/stream_executor/gpu:gpu_stream_header",
        "//tensorflow/compiler/xla/stream_executor/gpu:gpu_kernel_header",
        "//tensorflow/compiler/xla/stream_executor/platform",
        "//tensorflow/compiler/xla/stream_executor/platform:dso_loader",
        "@local_config_rocm//rocm:rocm_headers",
        "//tensorflow/tsl/platform:env",
    ]),
    alwayslink = True,
)

cc_library(
    name = "rocfft_if_static",
    deps = if_static([
        "@local_config_rocm//rocm:rocfft",
    ]),
)

cc_library(
    name = "rocfft_plugin",
    srcs = if_rocm_is_configured(["rocm_fft.cc"]),
    hdrs = if_rocm_is_configured(["rocm_fft.h"]),
    visibility = ["//visibility:public"],
    copts = if_dcu(["-DTENSORFLOW_USING_DCU"]),
    deps = if_rocm_is_configured([
        ":rocfft_if_static",
        ":rocm_platform_id",
        "//tensorflow/stream_executor:event",
        "//tensorflow/stream_executor:fft",
        "//tensorflow/stream_executor:plugin_registry",
        "//tensorflow/stream_executor:scratch_allocator",
        "//tensorflow/stream_executor/gpu:gpu_activation",
        "//tensorflow/stream_executor/gpu:gpu_helpers_header",
        "//tensorflow/stream_executor/gpu:gpu_executor_header",
        "//tensorflow/stream_executor/gpu:gpu_stream_header",
        "//tensorflow/stream_executor/gpu:gpu_kernel_header",
        "//tensorflow/stream_executor/lib",
        "//tensorflow/stream_executor/platform",
        "//tensorflow/stream_executor/platform:dso_loader",
        "@local_config_rocm//rocm:rocm_headers",
    ]),
    alwayslink = True,
)

cc_library(
    name = "rocfft_if_static",
    deps = if_static([
        "@local_config_rocm//rocm:rocfft",
    ]),
)

cc_library(
    name = "rocfft_plugin",
    srcs = if_rocm_is_configured(["rocm_fft.cc"]),
    hdrs = if_rocm_is_configured(["rocm_fft.h"]),
    visibility = ["//visibility:public"],
    copts = if_dcu(["-DTENSORFLOW_USING_DCU"]),
    deps = if_rocm_is_configured([
        ":rocfft_if_static",
        ":rocm_platform_id",
        "//tensorflow/stream_executor:event",
        "//tensorflow/stream_executor:fft",
        "//tensorflow/stream_executor:plugin_registry",
        "//tensorflow/stream_executor:scratch_allocator",
        "//tensorflow/stream_executor/gpu:gpu_activation",
        "//tensorflow/stream_executor/gpu:gpu_helpers_header",
        "//tensorflow/stream_executor/gpu:gpu_executor_header",
        "//tensorflow/stream_executor/gpu:gpu_stream_header",
        "//tensorflow/stream_executor/gpu:gpu_kernel_header",
        "//tensorflow/stream_executor/lib",
        "//tensorflow/stream_executor/platform",
        "//tensorflow/stream_executor/platform:dso_loader",
        "@local_config_rocm//rocm:rocm_headers",
    ]),
    alwayslink = True,
)

cc_library(
    name = "miopen_if_static",
    deps = if_static([
        "@local_config_rocm//rocm:miopen",
    ]),
)

cc_library(
    name = "miopen_plugin",
    srcs = if_rocm_is_configured(["rocm_dnn.cc"]),
    hdrs = if_rocm_is_configured(["rocm_dnn.h"]),
    copts = [
        # STREAM_EXECUTOR_CUDNN_WRAP would fail on Clang with the default
        # setting of template depth 256
        "-ftemplate-depth-512",
    ],
    visibility = ["//visibility:public"],
    deps = if_rocm_is_configured([
        ":miopen_if_static",
        ":rocm_diagnostics",
        ":rocm_driver",
        ":rocm_gpu_executor",
        ":rocm_platform_id",
        "//third_party/eigen3",
        "//tensorflow/compiler/xla/stream_executor:dnn",
        "//tensorflow/compiler/xla/stream_executor:event",
        "//tensorflow/compiler/xla/stream_executor:plugin_registry",
        "//tensorflow/compiler/xla/stream_executor:scratch_allocator",
        "//tensorflow/compiler/xla/stream_executor:stream_executor_pimpl_header",
        "//tensorflow/compiler/xla/stream_executor:temporary_device_memory",
        "//tensorflow/compiler/xla/stream_executor/gpu:gpu_activation_header",
        "//tensorflow/compiler/xla/stream_executor/gpu:gpu_stream_header",
        "//tensorflow/compiler/xla/stream_executor/gpu:gpu_timer_header",
        "//tensorflow/compiler/xla/stream_executor/platform",
        "//tensorflow/compiler/xla/stream_executor/platform:dso_loader",
        "@com_google_absl//absl/algorithm:container",
        "@com_google_absl//absl/strings",
        "@com_google_absl//absl/types:span",
        "@local_config_rocm//rocm:rocm_headers",
        "//tensorflow/tsl/platform:env",
        "//tensorflow/tsl/util:env_var",
        "//tensorflow/tsl/util:determinism_for_kernels",
    ]),
    alwayslink = True,
)

cc_library(
    name = "hiprand_if_static",
    deps = if_static([
        "@local_config_rocm//rocm:hiprand",
    ]),
)

cc_library(
    name = "rocrand_plugin",
    srcs = if_rocm_is_configured(["rocm_rng.cc"]),
    hdrs = if_rocm_is_configured([]),
    deps = if_rocm_is_configured([
        ":hiprand_if_static",
        ":rocm_gpu_executor",
        ":rocm_platform_id",
        "@local_config_rocm//rocm:rocm_headers",
        "//tensorflow/compiler/xla/stream_executor:event",
        "//tensorflow/compiler/xla/stream_executor:plugin_registry",
        "//tensorflow/compiler/xla/stream_executor:rng",
        "//tensorflow/compiler/xla/stream_executor/gpu:gpu_activation_header",
        "//tensorflow/compiler/xla/stream_executor/gpu:gpu_helpers_header",
        "//tensorflow/compiler/xla/stream_executor/gpu:gpu_executor_header",
        "//tensorflow/compiler/xla/stream_executor/gpu:gpu_rng_header",
        "//tensorflow/compiler/xla/stream_executor/gpu:gpu_stream_header",
        "//tensorflow/compiler/xla/stream_executor/platform",
        "//tensorflow/compiler/xla/stream_executor/platform:dso_loader",
        "//tensorflow/tsl/platform:env",
    ]),
    alwayslink = True,
)

cc_library(
    name = "hipsparse_if_static",
    deps = if_static([
        "@local_config_rocm//rocm:hipsparse",
    ]),
)

cc_library(
    name = "hipsparse_wrapper",
    srcs = if_rocm_is_configured(["hipsparse_wrapper.h"]),
    hdrs = if_rocm_is_configured(["hipsparse_wrapper.h"]),
    deps = if_rocm_is_configured([
        ":hipsparse_if_static",
        ":rocm_gpu_executor",
        ":rocm_platform_id",
        "@local_config_rocm//rocm:rocm_headers",
        "//tensorflow/compiler/xla/stream_executor/platform",
        "//tensorflow/compiler/xla/stream_executor/platform:dso_loader",
        "//tensorflow/tsl/platform:env",
    ]),
    alwayslink = True,
)

cc_library(
    name = "rocsolver_if_static",
    deps = if_static([
        "@local_config_rocm//rocm:rocsolver",
    ]),
)

cc_library(
    name = "rocsolver_wrapper",
    srcs = if_rocm_is_configured(["rocsolver_wrapper.h"]),
    hdrs = if_rocm_is_configured(["rocsolver_wrapper.h"]),
    deps = if_rocm_is_configured([
        ":rocm_gpu_executor",
        ":rocm_platform_id",
        ":rocsolver_if_static",
        "@local_config_rocm//rocm:rocm_headers",
        "//tensorflow/compiler/xla/stream_executor/platform",
        "//tensorflow/compiler/xla/stream_executor/platform:dso_loader",
        "//tensorflow/tsl/platform:env",
    ]),
    alwayslink = True,
)

cc_library(
    name = "hipsolver_if_static",
    deps = if_static([
        "@local_config_rocm//rocm:hipsolver",
    ]),
)

cc_library(
    name = "hipsolver_wrapper",
    srcs = if_rocm_is_configured(["hipsolver_wrapper.h"]),
    hdrs = if_rocm_is_configured(["hipsolver_wrapper.h"]),
    deps = if_rocm_is_configured([
        ":rocm_gpu_executor",
        ":rocm_platform_id",
        ":hipsolver_if_static",
        "@local_config_rocm//rocm:rocm_headers",
        "//tensorflow/compiler/xla/stream_executor/platform",
        "//tensorflow/compiler/xla/stream_executor/platform:dso_loader",
        "//tensorflow/tsl/platform:env",
    ]),
    alwayslink = True,
)

cc_library(
    name = "roctracer_if_static",
    deps = if_static([
        "@local_config_rocm//rocm:roctracer",
    ]),
)

cc_library(
    name = "roctracer_wrapper",
    srcs = if_rocm_is_configured(["roctracer_wrapper.h"]),
    hdrs = if_rocm_is_configured(["roctracer_wrapper.h"]),
    deps = if_rocm_is_configured([
        ":rocm_gpu_executor",
        ":rocm_platform_id",
        ":roctracer_if_static",
        "@local_config_rocm//rocm:rocm_headers",
        "//tensorflow/compiler/xla/stream_executor/platform",
        "//tensorflow/compiler/xla/stream_executor/platform:dso_loader",
        "//tensorflow/tsl/platform:env",
    ]),
    alwayslink = True,
)

cc_library(
    name = "rocm_helpers",
    srcs = if_rocm_is_configured(["rocm_helpers.cu.cc"]),
    copts = rocm_copts(),
    deps = if_rocm_is_configured([
        "@local_config_rocm//rocm:rocm_headers",
    ]),
    alwayslink = True,
)

cc_library(
    name = "all_runtime",
    copts = tsl_copts(),
    visibility = ["//visibility:public"],
    deps = if_rocm_is_configured([
        ":miopen_plugin",
        ":rocblas_plugin",
        ":rocrand_plugin",
        ":rocm_driver",
        ":rocm_platform",
        ":rocm_helpers",
<<<<<<< HEAD
    ]) + if_dcu([
        ":rocfft_plugin",
    ], [
=======
>>>>>>> 5612a8cd
        ":hipfft_plugin",
    ]),
    alwayslink = 1,
)

cc_library(
    name = "rocm_rpath",
    data = [],
    linkopts = select({
        "//conditions:default": [
            "-Wl,-rpath,../local_config_rocm/rocm/rocm/lib",
        ],
    }),
    deps = [],
)

cc_library(
    name = "stream_executor_rocm",
    deps = [
        "//tensorflow/compiler/xla/stream_executor:stream_executor_bundle",
        ":rocm_rpath",
    ] + if_static(
        [":all_runtime"],
    ),
)<|MERGE_RESOLUTION|>--- conflicted
+++ resolved
@@ -274,39 +274,6 @@
 )
 
 cc_library(
-    name = "rocfft_if_static",
-    deps = if_static([
-        "@local_config_rocm//rocm:rocfft",
-    ]),
-)
-
-cc_library(
-    name = "rocfft_plugin",
-    srcs = if_rocm_is_configured(["rocm_fft.cc"]),
-    hdrs = if_rocm_is_configured(["rocm_fft.h"]),
-    visibility = ["//visibility:public"],
-    copts = if_dcu(["-DTENSORFLOW_USING_DCU"]),
-    deps = if_rocm_is_configured([
-        ":rocfft_if_static",
-        ":rocm_platform_id",
-        "//tensorflow/stream_executor:event",
-        "//tensorflow/stream_executor:fft",
-        "//tensorflow/stream_executor:plugin_registry",
-        "//tensorflow/stream_executor:scratch_allocator",
-        "//tensorflow/stream_executor/gpu:gpu_activation",
-        "//tensorflow/stream_executor/gpu:gpu_helpers_header",
-        "//tensorflow/stream_executor/gpu:gpu_executor_header",
-        "//tensorflow/stream_executor/gpu:gpu_stream_header",
-        "//tensorflow/stream_executor/gpu:gpu_kernel_header",
-        "//tensorflow/stream_executor/lib",
-        "//tensorflow/stream_executor/platform",
-        "//tensorflow/stream_executor/platform:dso_loader",
-        "@local_config_rocm//rocm:rocm_headers",
-    ]),
-    alwayslink = True,
-)
-
-cc_library(
     name = "miopen_if_static",
     deps = if_static([
         "@local_config_rocm//rocm:miopen",
@@ -496,12 +463,6 @@
         ":rocm_driver",
         ":rocm_platform",
         ":rocm_helpers",
-<<<<<<< HEAD
-    ]) + if_dcu([
-        ":rocfft_plugin",
-    ], [
-=======
->>>>>>> 5612a8cd
         ":hipfft_plugin",
     ]),
     alwayslink = 1,
